--- conflicted
+++ resolved
@@ -41,34 +41,23 @@
 # alloy
 alloy-eip2124 = { version = "0.2", default-features = false }
 alloy-chains = { version = "0.2.0", default-features = false }
-<<<<<<< HEAD
-alloy-eips = { version = "1.0.32", default-features = false }
-alloy-consensus = { version = "1.0.32", default-features = false }
+
+alloy-eips = { version = "1.0.33", default-features = false }
+alloy-consensus = { version = "1.0.33", default-features = false }
 alloy-primitives = { version = "1.0.0", default-features = false }
 alloy-sol-types = { version = "1.0.0", default-features = false }
 alloy-hardforks = { version = "0.3.1" }
-alloy-rpc-types-eth = { version = "1.0.32", default-features = false }
-alloy-rlp = {  version = "0.3.12", default-features = false }
+alloy-rpc-types-eth = { version = "1.0.33", default-features = false }
+alloy-rlp = { version = "0.3.12", default-features = false }
 
 # op-alloy
 alloy-op-hardforks = { version = "0.3.1" }
 op-alloy-consensus = { version = "0.19.1", default-features = false }
-=======
-alloy-eips = { version = "1.0", default-features = false }
-alloy-consensus = { version = "1.0.27", default-features = false }
-alloy-primitives = { version = "1.0.0", default-features = false }
-alloy-sol-types = { version = "1.0.0", default-features = false }
-alloy-hardforks = { version = "0.3" }
-alloy-rpc-types-eth = { version = "1.0.27", default-features = false }
 
-# op-alloy
-alloy-op-hardforks = { version = "0.3" }
-op-alloy-consensus = { version = "0.20", default-features = false }
->>>>>>> 028ede90
 
 # revm
 revm = { version = "29.0.0", default-features = false }
-op-revm = { version = "10.0.0", default-features = false}
+op-revm = { version = "10.0.0", default-features = false }
 
 # misc
 auto_impl = "1"
@@ -76,15 +65,12 @@
 serde = { version = "1", default-features = false, features = ["derive"] }
 thiserror = { version = "2.0.0", default-features = false }
 serde_json = "1"
-<<<<<<< HEAD
-tracing="0.1.41"
-=======
+tracing = "0.1.41"
 test-case = "3"
->>>>>>> 028ede90
 
 [patch.crates-io]
 revm = { git = "https://github.com/Soubhik-10/revm", branch = "bal" }
-op-revm = { git = "https://github.com/Soubhik-10/revm", branch = "bal"}
+op-revm = { git = "https://github.com/Soubhik-10/revm", branch = "bal" }
 alloy-eips = { git = "https://github.com/Soubhik-10/alloy", branch = "bal" }
 alloy-consensus = { git = "https://github.com/Soubhik-10/alloy", branch = "bal" }
 # alloy-hardforks = { git = "https://github.com/Rimeeeeee/hardforks", branch = "amsterdam" }
